--- conflicted
+++ resolved
@@ -41,10 +41,7 @@
 class CreateContainerForm(forms.Form):
     image = forms.ChoiceField(required=True)
     name = forms.CharField(required=False, help_text=_('container name (used in links)'))
-<<<<<<< HEAD
-=======
     hostname = forms.CharField(required=False)
->>>>>>> 8336bd01
     description = forms.CharField(required=False)
     command = forms.CharField(required=False)
     memory = forms.CharField(required=False, max_length=8,
@@ -68,10 +65,7 @@
                 None,
                 'image',
                 'name',
-<<<<<<< HEAD
-=======
                 'hostname',
->>>>>>> 8336bd01
                 'command',
                 'description',
                 'memory',

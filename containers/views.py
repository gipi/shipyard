# Copyright 2013 Evan Hazlett and contributors.
#
# Licensed under the Apache License, Version 2.0 (the "License");
# you may not use this file except in compliance with the License.
# You may obtain a copy of the License at
#
#   http://www.apache.org/licenses/LICENSE-2.0
#
# Unless required by applicable law or agreed to in writing, software
# distributed under the License is distributed on an "AS IS" BASIS,
# WITHOUT WARRANTIES OR CONDITIONS OF ANY KIND, either express or implied.
# See the License for the specific language governing permissions and
# limitations under the License.
from django.shortcuts import redirect
from django.contrib.auth.decorators import login_required
from django.views.decorators.http import require_http_methods
from django.views.decorators.csrf import csrf_exempt
from django.utils.translation import ugettext as _
from django.contrib import messages
from django.core.urlresolvers import reverse
from django.http import HttpResponse
from django.db.models import Q
from django.utils.html import strip_tags
from django.core import serializers
from django.shortcuts import render_to_response
from containers.models import Host, Container
from django.template import RequestContext
from containers.forms import (CreateContainerForm,
    ImportRepositoryForm, ImageBuildForm)
from shipyard import utils
from docker import client
import urllib
import random
import json
import tempfile
import shlex

def handle_upload(f):
    tmp_file = tempfile.mktemp()
    with open(tmp_file, 'w') as d:
        for c in f.chunks():
            d.write(c)
    return tmp_file

@login_required
def index(request):
    hosts = Host.objects.filter(enabled=True)
    show_all = True if request.GET.has_key('showall') else False
    containers = Host.get_all_containers(show_all=show_all,
        owner=request.user)
    ctx = {
        'hosts': hosts,
        'containers': containers,
        'show_all': show_all,
    }
    return render_to_response('containers/index.html', ctx,
        context_instance=RequestContext(request))

@login_required
def container_details(request, container_id=None):
    c = Container.objects.get(container_id=container_id)
    ctx = {
        'container': c,
    }
    return render_to_response('containers/container_details.html', ctx,
        context_instance=RequestContext(request))

@login_required
def create_container(request):
    form = CreateContainerForm()
    if request.method == 'POST':
        # save
        form = CreateContainerForm(request.POST)
        if form.is_valid():
            image = form.data.get('image')
            name = form.data.get('name')
<<<<<<< HEAD
=======
            hostname = form.data.get('hostname')
            description = form.data.get('description')
>>>>>>> 8336bd01
            environment = form.data.get('environment')
            command = form.data.get('command')
            memory = form.data.get('memory', 0)
            links = form.data.get('links', None)
            volume = form.data.get('volume')
            volumes_from = form.data.get('volumes_from')
            if command.strip() == '':
                command = None
            if environment.strip() == '':
                environment = None
            else:
                environment = shlex.split(environment)
            if memory.strip() == '':
                memory = 0
            # build volumes
            binds = None
            if volume == '':
                volume = None
            if volume:
                if volume.find(':') > -1:
                    mnt, vol = volume.split(':')
                    volume = { vol: {}}
                    binds = { mnt: vol }
                else:
                    volume = { volume: {}}
            # build links
            c_links = {}
            for link in links.split():
                l,n = link.split(':')
                c_links[l] = n
            links = c_links
            # convert memory from MB to bytes
            if memory:
                memory = int(memory) * 1048576
            ports = form.data.get('ports', '').split()
            hosts = form.data.getlist('hosts')
            private = form.data.get('private')
            privileged = form.data.get('privileged')
            # convert to bool
            if privileged:
                privileged = True
            user = None
            status = False
            for i in hosts:
                host = Host.objects.get(id=i)
                if private:
                    user = request.user
                c_id, status = host.create_container(image, command, ports,
                    environment=environment, memory=memory,
                    description=description, volumes=volume,
                    volumes_from=volumes_from, privileged=privileged,
<<<<<<< HEAD
                    binds=binds, links=links, name=name, owner=user)
=======
                    binds=binds, links=links, name=name, owner=user,
                    hostname=hostname)
>>>>>>> 8336bd01
            if hosts:
                if status:
                    messages.add_message(request, messages.INFO, _('Created') + ' {0}'.format(
                        image))
                else:
                    messages.add_message(request, messages.ERROR,
                        _('Container failed to start'))
            else:
                messages.add_message(request, messages.ERROR, _('No hosts selected'))
            return redirect(reverse('containers.views.index'))
    ctx = {
        'form_create_container': form,
    }
    return render_to_response('containers/create_container.html', ctx,
        context_instance=RequestContext(request))

@login_required
def container_info(request, container_id=None):
    '''
    Gets / Sets container metatdata

    '''
    if request.method == 'POST':
        data = request.POST
        container_id = data.get('container-id')
        c = Container.objects.get(container_id=container_id)
        c.description = data.get('description')
        c.save()
        return redirect(reverse('containers.views.container_details',
            args=(c.container_id,)))
    c = Container.objects.get(container_id=container_id)
    data = serializers.serialize('json', [c], ensure_ascii=False)[1:-1]
    return HttpResponse(data, content_type='application/json')

@login_required
def container_logs(request, host, container_id):
    '''
    Gets the specified container logs

    '''
    h = Host.objects.get(name=host)
    c = Container.objects.get(container_id=container_id)
    logs = h.get_container_logs(container_id).strip()
    # format
    if logs:
        logs = utils.convert_ansi_to_html(logs)
    else:
        logs = None
    ctx = {
        'container': c,
        'logs': logs
    }
    return render_to_response('containers/container_logs.html', ctx,
        context_instance=RequestContext(request))

@require_http_methods(['POST'])
@login_required
def _create_container(request):
    form = CreateContainerForm(request.POST)
    image = form.data.get('image')
    environment = form.data.get('environment')
    command = form.data.get('command')
    memory = form.data.get('memory', 0)
    volume = form.data.get('volume')
    volumes_from = form.data.get('volumes_from')
    if command.strip() == '':
        command = None
    if environment.strip() == '':
        environment = None
    else:
        environment = environment.split()
    if memory.strip() == '':
        memory = 0
    # build volumes
    if volume == '':
        volume = None
    if volume:
        volume = { volume: {}}
    # convert memory from MB to bytes
    if memory:
        memory = int(memory) * 1048576
    ports = form.data.get('ports', '').split()
    hosts = form.data.getlist('hosts')
    private = form.data.get('private')
    privileged = form.data.get('privileged')
    # convert to bool
    if privileged:
        privileged = True
    user = None
    status = False
    for i in hosts:
        host = Host.objects.get(id=i)
        if private:
            user = request.user
        c_id, status = host.create_container(image, command, ports,
            environment=environment, memory=memory,
            description=form.data.get('description'), volumes=volume,
            volumes_from=volumes_from, privileged=privileged, owner=user)
        print(c_id)
    if hosts:
        if status:
            messages.add_message(request, messages.INFO, _('Created') + ' {0}'.format(
                image))
        else:
            messages.add_message(request, messages.ERROR,
                _('Container failed to start'))
    else:
        messages.add_message(request, messages.ERROR, _('No hosts selected'))
    return redirect('containers.views.index')

@login_required
def restart_container(request, host, container_id):
    h = Host.objects.get(name=host)
    h.restart_container(container_id)
    messages.add_message(request, messages.INFO, _('Restarted') + ' {0}'.format(
        container_id))
    return redirect('containers.views.index')

@login_required
def stop_container(request, host, container_id):
    h = Host.objects.get(name=host)
    try:
        h.stop_container(container_id)
        messages.add_message(request, messages.INFO, _('Stopped') + ' {0}'.format(
            container_id))
    except Exception, e:
        messages.add_message(request, messages.ERROR, e)
    return redirect('containers.views.index')

@login_required
def destroy_container(request, host, container_id):
    h = Host.objects.get(name=host)
    try:
        h.destroy_container(container_id)
        messages.add_message(request, messages.INFO, _('Removed') + ' {0}'.format(
            container_id))
    except Exception, e:
        messages.add_message(request, messages.ERROR, e)
    return redirect('containers.views.index')

@login_required
def attach_container(request, host, container_id):
    h = Host.objects.get(name=host)
    c = Container.objects.get(container_id=container_id)
    session_id = utils.generate_console_session(h, c)
    ctx = {
        'container_id': container_id,
        'container_name': c.description or container_id,
        'ws_url': 'ws://{0}/console/{1}/'.format(request.META['HTTP_HOST'], session_id),
    }
    return render_to_response("containers/attach.html", ctx,
        context_instance=RequestContext(request))

@login_required
def clone_container(request, host, container_id):
    h = Host.objects.get(name=host)
    try:
        h.clone_container(container_id)
        messages.add_message(request, messages.INFO, _('Cloned') + ' {0}'.format(
            container_id))
    except Exception, e:
        messages.add_message(request, messages.ERROR, e)
    return redirect('containers.views.index')

@login_required
def refresh(request):
    '''
    Invalidates host cache and redirects to container view

    '''
    for h in Host.objects.filter(enabled=True):
        h.invalidate_cache()
    return redirect('containers.views.index')

@require_http_methods(['GET'])
@login_required
def search_repository(request):
    '''
    Searches the docker index for repositories

    :param query: Query to search for

    '''
    query = request.GET.get('query', {})
    # get random host for query -- just needs a connection
    hosts = Host.objects.filter(enabled=True)
    rnd = random.randint(0, len(hosts)-1)
    host = hosts[rnd]
    url = 'http://{0}:{1}'.format(host.hostname, host.port)
    c = client.Client(url)
    data = c.search(query)
    return HttpResponse(json.dumps(data), content_type='application/json')

@require_http_methods(['POST'])
@login_required
def build_image(request):
    '''
    Builds a container image

    '''
    form = ImageBuildForm(request.POST)
    url = form.data.get('url')
    tag = form.data.get('tag')
    hosts = form.data.getlist('hosts')
    # dockerfile takes precedence
    docker_file = None
    if request.FILES.has_key('dockerfile'):
        docker_file = handle_upload(request.FILES.get('dockerfile'))
    else:
        docker_file = tempfile.mktemp()
        urllib.urlretrieve(url, docker_file)
    for i in hosts:
        host = Host.objects.get(id=i)
        args = (docker_file, tag)
        # TODO: update to celery
        #utils.get_queue('shipyard').enqueue(host.build_image, args=args,
        #    timeout=3600)
    messages.add_message(request, messages.INFO,
        _('Building image from docker file.  This may take a few minutes.'))
    return redirect(reverse('index'))

@csrf_exempt
@require_http_methods(['POST'])
@login_required
def toggle_protect_container(request, host_id, container_id):
    enabled = request.POST.get('enabled')
    host = Host.objects.get(id=host_id)
    container = Container.objects.get(host=host, container_id=container_id)
    if enabled == 'true':
        container.protected = True
    else:
        container.protected = False
    container.save()
    return HttpResponse('done')
<|MERGE_RESOLUTION|>--- conflicted
+++ resolved
@@ -74,11 +74,8 @@
         if form.is_valid():
             image = form.data.get('image')
             name = form.data.get('name')
-<<<<<<< HEAD
-=======
             hostname = form.data.get('hostname')
             description = form.data.get('description')
->>>>>>> 8336bd01
             environment = form.data.get('environment')
             command = form.data.get('command')
             memory = form.data.get('memory', 0)
@@ -130,12 +127,8 @@
                     environment=environment, memory=memory,
                     description=description, volumes=volume,
                     volumes_from=volumes_from, privileged=privileged,
-<<<<<<< HEAD
-                    binds=binds, links=links, name=name, owner=user)
-=======
                     binds=binds, links=links, name=name, owner=user,
                     hostname=hostname)
->>>>>>> 8336bd01
             if hosts:
                 if status:
                     messages.add_message(request, messages.INFO, _('Created') + ' {0}'.format(
